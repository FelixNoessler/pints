#
# ABC Rejection method
#
# This file is part of PINTS (https://github.com/pints-team/pints/) which is
# released under the BSD 3-clause license. See accompanying LICENSE.md for
# copyright notice and full license details.
#
import pints
import numpy as np


class RejectionABC(pints.ABCSampler):
    r"""
    Implements the rejection ABC algorithm as described in [1].

    Here is a high-level description of the algorithm:

    .. math::
        \begin{align}
        \theta^* &\sim p(\theta) \\
        x &\sim p(x|\theta^*) \\
        \textrm{if } s(x) < \textrm{threshold}, \textrm{then} \\
        \theta^* \textrm{ is added to list of samples} \\
        \end{align}

    In other words, the first two steps sample parameters
    from the prior distribution :math:`p(\theta)` and then sample
    simulated data from the sampling distribution (conditional on
    the sampled parameter values), :math:`p(x|\theta^*)`.
    In the end, if the error measure between our simulated data and
    the original data is within the threshold, we add the sampled
    parameters to the list of samples.

    References
    ----------
    .. [1] "Approximate Bayesian Computation (ABC) in practice". Katalin
           Csillery, Michael G.B. Blum, Oscar E. Gaggiotti, Olivier Francois
           (2010) Trends in Ecology & Evolution
           https://doi.org/10.1016/j.tree.2010.04.001

    """
    def __init__(self, log_prior):

        self._log_prior = log_prior
        self._threshold = 1
        self._xs = None
        self._ready_for_tell = False

    def name(self):
        """ See :meth:`pints.ABCSampler.name()`. """
        return 'Rejection ABC'

    def ask(self, n_samples):
        """ See :meth:`ABCSampler.ask()`. """
        if self._ready_for_tell:
            raise RuntimeError('Ask called before tell.')
        self._xs = self._log_prior.sample(n_samples)

        self._ready_for_tell = True
        return self._xs

    def tell(self, fx):
        """ See :meth:`ABCSampler.tell()`. """
        if not self._ready_for_tell:
            raise RuntimeError('Tell called before ask.')
        self._ready_for_tell = False
        fx = pints.vector(fx)
        accepted = fx < self._threshold
        if np.any(accepted) == 0:
            return None
        else:
<<<<<<< HEAD
            return [x for c, x in
                    enumerate(accepted) if x.all()]
=======
            return [self._xs[c].tolist() for c, x in
                    enumerate(accepted) if x]
>>>>>>> bb1e1df2

    def threshold(self):
        """
        Returns threshold error distance that determines if a sample is
        accepted (if ``error < threshold``).
        """
        return self._threshold

    def set_threshold(self, threshold):
        """
        Sets threshold error distance that determines if a sample is accepted
        (if ``error < threshold``).
        """
        x = float(threshold)
        if x <= 0:
            raise ValueError('Threshold must be greater than zero.')
        self._threshold = threshold<|MERGE_RESOLUTION|>--- conflicted
+++ resolved
@@ -69,13 +69,8 @@
         if np.any(accepted) == 0:
             return None
         else:
-<<<<<<< HEAD
-            return [x for c, x in
-                    enumerate(accepted) if x.all()]
-=======
             return [self._xs[c].tolist() for c, x in
                     enumerate(accepted) if x]
->>>>>>> bb1e1df2
 
     def threshold(self):
         """
