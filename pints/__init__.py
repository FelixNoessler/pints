#
# Root of the pints module.
# Provides access to all shared functionality (optimisation, mcmc, etc.).
#
# This file is part of PINTS (https://github.com/pints-team/pints/) which is
# released under the BSD 3-clause license. See accompanying LICENSE.md for
# copyright notice and full license details.
#
"""
Pints: Probabilistic Inference on Noisy Time Series.

This module provides several optimisation and sampling methods that can be
applied to find the parameters of a model (typically a time series model) that
are most likely, given an experimental data set.
"""
import os
import sys

#
# Check Python version
#
if sys.hexversion < 0x03050000:  # pragma: no cover
    raise RuntimeError('PINTS requires Python 3.5 or newer.')


#
# Version info
#
def _load_version_int():
    try:
        root = os.path.abspath(os.path.dirname(__file__))
        with open(os.path.join(root, 'version'), 'r') as f:
            version = f.read().strip().split(',')
        major, minor, revision = [int(x) for x in version]
        return major, minor, revision
    except Exception as e:      # pragma: no cover
        raise RuntimeError('Unable to read version number (' + str(e) + ').')

__version_int__ = _load_version_int()
__version__ = '.'.join([str(x) for x in __version_int__])

#
# Expose pints version
#
def version(formatted=False):
    """
    Returns the version number, as a 3-part integer (major, minor, revision).
    If ``formatted=True``, it returns a string formatted version (for example
    "Pints 1.0.0").
    """
    if formatted:
        return 'Pints ' + __version__
    else:
        return __version_int__


#
# Constants
#
# Float format: a float can be converted to a 17 digit decimal and back without
# loss of information
FLOAT_FORMAT = '{: .17e}'

#
# Core classes
#
from ._core import ForwardModel, ForwardModelS1
from ._core import TunableMethod
from ._core import SingleOutputProblem, MultiOutputProblem

#
# Utility classes and methods
#
from ._util import strfloat, vector, matrix2d
from ._util import Timer
from ._logger import Logger, Loggable

#
# Logs of probability density functions (not necessarily normalised)
#
from ._log_pdfs import (
    LogPDF,
    LogPrior,
    LogPosterior,
    PooledLogPDF,
    ProblemLogLikelihood,
    SumOfIndependentLogPDFs,
)

#
# Log-priors
#
from ._log_priors import (
    BetaLogPrior,
    CauchyLogPrior,
    ComposedLogPrior,
    ExponentialLogPrior,
    GammaLogPrior,
    GaussianLogPrior,
    HalfCauchyLogPrior,
    InverseGammaLogPrior,
    LogNormalLogPrior,
    MultivariateGaussianLogPrior,
    NormalLogPrior,
    StudentTLogPrior,
    TruncatedGaussianLogPrior,
    UniformLogPrior,
)

#
# Log-likelihoods
#
from ._log_likelihoods import (
    AR1LogLikelihood,
    ARMA11LogLikelihood,
    CauchyLogLikelihood,
    ConstantAndMultiplicativeGaussianLogLikelihood,
    GaussianIntegratedUniformLogLikelihood,
    GaussianKnownSigmaLogLikelihood,
    GaussianLogLikelihood,
    KnownNoiseLogLikelihood,
    MultiplicativeGaussianLogLikelihood,
    ScaledLogLikelihood,
    StudentTLogLikelihood,
    UnknownNoiseLogLikelihood,
)

#
# Boundaries
#
from ._boundaries import (
    Boundaries,
    LogPDFBoundaries,
    RectangularBoundaries,
)

#
# Error measures
#
from ._error_measures import (
    ErrorMeasure,
    MeanSquaredError,
    NormalisedRootMeanSquaredError,
    ProbabilityBasedError,
    ProblemErrorMeasure,
    RootMeanSquaredError,
    SumOfErrors,
    SumOfSquaresError,
)

#
# Parallel function evaluation
#
from ._evaluation import (
    evaluate,
    Evaluator,
    ParallelEvaluator,
    SequentialEvaluator,
)


#
# Optimisation
#
from ._optimisers import (
    curve_fit,
    fmin,
    Optimisation,
    OptimisationController,
    optimise,
    Optimiser,
    PopulationBasedOptimiser,
)
from ._optimisers._cmaes import CMAES
from ._optimisers._cmaes_bare import BareCMAES
from ._optimisers._gradient_descent import GradientDescent
from ._optimisers._nelder_mead import NelderMead
from ._optimisers._pso import PSO
from ._optimisers._snes import SNES
from ._optimisers._xnes import XNES


#
# Diagnostics
#
from ._diagnostics import (
    effective_sample_size,
    rhat,
    rhat_all_params,
)


#
#  MCMC
#
from ._mcmc import (
    mcmc_sample,
    MCMCController,
    MCMCSampler,
    MCMCSampling,
    MultiChainMCMC,
    SingleChainMCMC,
)
# base classes first
from ._mcmc._adaptive_covariance import AdaptiveCovarianceMC

# methods
from ._mcmc._differential_evolution import DifferentialEvolutionMCMC
from ._mcmc._dram_ac import DramACMC
from ._mcmc._dream import DreamMCMC
from ._mcmc._dual_averaging import DualAveragingAdaption
from ._mcmc._emcee_hammer import EmceeHammerMCMC
from ._mcmc._haario_ac import HaarioACMC
from ._mcmc._haario_bardenet_ac import HaarioBardenetACMC
from ._mcmc._haario_bardenet_ac import AdaptiveCovarianceMCMC
from ._mcmc._hamiltonian import HamiltonianMCMC
from ._mcmc._mala import MALAMCMC
from ._mcmc._metropolis import MetropolisRandomWalkMCMC
from ._mcmc._monomial_gamma_hamiltonian import MonomialGammaHamiltonianMCMC
from ._mcmc._nuts import NoUTurnMCMC
from ._mcmc._population import PopulationMCMC
from ._mcmc._rao_blackwell_ac import RaoBlackwellACMC
from ._mcmc._relativistic import RelativisticMCMC
from ._mcmc._slice_doubling import SliceDoublingMCMC
from ._mcmc._slice_rank_shrinking import SliceRankShrinkingMCMC
from ._mcmc._slice_stepout import SliceStepoutMCMC
from ._mcmc._summary import MCMCSummary


#
# Nested samplers
#
from ._nested import NestedSampler
from ._nested import NestedController
from ._nested._rejection import NestedRejectionSampler
from ._nested._ellipsoid import NestedEllipsoidSampler


#
# Sampling initialising
#
from ._sample_initial_points import sample_initial_points

#
# ABC
#

from ._abc import ABCSampler
from ._abc import ABCController
from ._abc._abc_rejection import RejectionABC
<<<<<<< HEAD
from ._abc._abc_pmc import ABCPMC
from ._abc._abc_smc import ABCSMC
=======
from ._abc._abc_smc import ABCSMC
from ._abc._abc_adaptive_pmc import ABCAdaptivePMC
>>>>>>> 709a071b


#
# Transformations
#
from ._transformation import (
    ComposedTransformation,
    IdentityTransformation,
    LogitTransformation,
    LogTransformation,
    RectangularBoundariesTransformation,
    ScalingTransformation,
    Transformation,
    TransformedBoundaries,
    TransformedErrorMeasure,
    TransformedLogPDF,
    TransformedLogPrior,
)


#
# Noise generators (always import!)
#
from . import noise

#
# Remove any imported modules, so we don't expose them as part of pints
#
del(os, sys)<|MERGE_RESOLUTION|>--- conflicted
+++ resolved
@@ -248,13 +248,9 @@
 from ._abc import ABCSampler
 from ._abc import ABCController
 from ._abc._abc_rejection import RejectionABC
-<<<<<<< HEAD
 from ._abc._abc_pmc import ABCPMC
 from ._abc._abc_smc import ABCSMC
-=======
-from ._abc._abc_smc import ABCSMC
 from ._abc._abc_adaptive_pmc import ABCAdaptivePMC
->>>>>>> 709a071b
 
 
 #
