#
# Sub-module containing MCMC inference routines
#
# This file is part of PINTS (https://github.com/pints-team/pints/) which is
# released under the BSD 3-clause license. See accompanying LICENSE.md for
# copyright notice and full license details.
#
from __future__ import absolute_import, division
from __future__ import print_function, unicode_literals
import os
import pints
import numpy as np


class MCMCSampler(pints.Loggable, pints.TunableMethod):
    """
    Abstract base class for (single or multi-chain) MCMC methods.

    All MCMC samplers implement the :class:`pints.Loggable` and
    :class:`pints.TunableMethod` interfaces.
    """

    def name(self):
        """
        Returns this method's full name.
        """
        raise NotImplementedError

    def in_initial_phase(self):
        """
        For methods that need an initial phase (see
        :meth:`needs_initial_phase()`), this method returns ``True`` if the
        method is currently configured to be in its initial phase. For other
        methods a ``NotImplementedError`` is returned.
        """
        raise NotImplementedError

    def needs_initial_phase(self):
        """
        Returns ``True`` if this method needs an initial phase, for example an
        adaptation-free period for adaptive covariance methods, or a warm-up
        phase for DREAM.
        """
        return False

    def needs_sensitivities(self):
        """
        Returns ``True`` if this methods needs sensitivities to be passed in to
        ``tell`` along with the evaluated logpdf.
        """
        return False

    def set_initial_phase(self, in_initial_phase):
        """
        For methods that need an initial phase (see
        :meth:`needs_initial_phase()`), this method toggles the initial phase
        algorithm. For other methods a ``NotImplementedError`` is returned.
        """
        raise NotImplementedError


class SingleChainMCMC(MCMCSampler):
    """
    Abstract base class for MCMC methods that generate a single markov chain,
    via an ask-and-tell interface.

    Extends :class:`MCMCSampler`.

    Parameters
    ----------
    x0
        An starting point in the parameter space.
    sigma0
        An optional (initial) covariance matrix, i.e., a guess of the
        covariance of the distribution to estimate, around ``x0``.
    """

    def __init__(self, x0, sigma0=None):

        # Check initial position
        self._x0 = pints.vector(x0)

        # Get number of parameters
        self._n_parameters = len(self._x0)

        # Check initial standard deviation
        if sigma0 is None:
            # Get representative parameter value for each parameter
            self._sigma0 = np.abs(self._x0)
            self._sigma0[self._sigma0 == 0] = 1
            # Use to create diagonal matrix
            self._sigma0 = np.diag(0.01 * self._sigma0)
        else:
            self._sigma0 = np.array(sigma0)
            if np.product(self._sigma0.shape) == self._n_parameters:
                # Convert from 1d array
                self._sigma0 = self._sigma0.reshape((self._n_parameters,))
                self._sigma0 = np.diag(self._sigma0)
            else:
                # Check if 2d matrix of correct size
                self._sigma0 = self._sigma0.reshape(
                    (self._n_parameters, self._n_parameters))

    def ask(self):
        """
        Returns a parameter vector to evaluate the LogPDF for.
        """
        raise NotImplementedError

    def current_log_pdf(self):
        """
        Returns the log pdf value of the current point (i.e. of the most
        recent point returned by :meth:`tell()`).
        """
        raise NotImplementedError

    def tell(self, fx):
        """
        Performs an iteration of the MCMC algorithm, using the logpdf
        evaluation ``fx`` of the point previously specified by ``ask``.

        Returns either the next sample in the chain, or ``None`` to indicate
        that no new sample should be added to the chain (this is used to
        implement methods that require multiple evaluations per iteration).
        Note that, if one chain returns ``None``, all chains should return
        ``None``.

        For methods that require sensitivities (see
        :meth:`MCMCSamper.needs_sensitivities`), ``fx`` should be a tuple
        ``(log_pdf, sensitivities)``, containing the values returned by
        :meth:`pints.LogPdf.evaluateS1()`.
        """
        raise NotImplementedError

    def replace(self, current, current_log_pdf, proposed=None):
        """
        Replaces the internal current position, current LogPDF, and proposed
        point by the user-specified values.

        This method can only be used once the initial position and LogPDF have
        been set (so after at least 1 round of ask-and-tell).

        This is an optional method, and some samplers may not support it.
        """
        raise NotImplementedError


class MultiChainMCMC(MCMCSampler):
    """
    Abstract base class for MCMC methods that generate multiple markov chains,
    via an ask-and-tell interface.

    Extends :class:`MCMCSampler`.

    Parameters
    ----------
    chains : int
        The number of MCMC chains to generate.
    x0
        A sequence of starting points. Can be a list of lists, a 2-dimensional
        array, or any other structure such that ``x0[i]`` is the starting point
        for chain ``i``.
    sigma0
        An optional initial covariance matrix, i.e., a guess of the covariance
        in ``logpdf`` around the points in ``x0`` (the same ``sigma0`` is used
        for each point in ``x0``).
        Can be specified as a ``(d, d)`` matrix (where ``d`` is the dimension
        of the parameterspace) or as a ``(d, )`` vector, in which case
        ``diag(sigma0)`` will be used.
    """

    def __init__(self, chains, x0, sigma0=None):

        # Check number of chains
        self._chains = int(chains)
        if self._chains < 1:
            raise ValueError('Number of chains must be at least 1.')

        # Check initial position(s)
        if len(x0) != chains:
            raise ValueError(
                'Number of initial positions must be equal to number of'
                ' chains.')
        self._x0 = np.array([pints.vector(x) for x in x0])
        self._x0.setflags(write=False)

        # Get number of parameters
        self._n_parameters = len(self._x0[0])

        # Check initial points all have correct dimension
        if not all([len(x) == self._n_parameters for x in self._x0]):
            raise ValueError('All initial points must have same dimension.')

        # Check initial standard deviation
        if sigma0 is None:
            # Get representative parameter value for each parameter
            self._sigma0 = np.max(np.abs(self._x0), axis=0)
            self._sigma0[self._sigma0 == 0] = 1
            # Use to create diagonal matrix
            self._sigma0 = np.diag(0.01 * self._sigma0)
        else:
            self._sigma0 = np.array(sigma0, copy=True)
            if np.product(self._sigma0.shape) == self._n_parameters:
                # Convert from 1d array
                self._sigma0 = self._sigma0.reshape((self._n_parameters,))
                self._sigma0 = np.diag(self._sigma0)
            else:
                # Check if 2d matrix of correct size
                self._sigma0 = self._sigma0.reshape(
                    (self._n_parameters, self._n_parameters))

    def ask(self):
        """
        Returns a sequence of parameter vectors to evaluate a LogPDF for.
        """
        raise NotImplementedError

    def current_log_pdfs(self):
        """
        Returns the log pdf values of the current points (i.e. of the most
        recent points returned by :meth:`tell()`).
        """
        raise NotImplementedError

    def tell(self, fxs):
        """
        Performs an iteration of the MCMC algorithm, using the evaluations
        ``fxs`` of the points previously specified by ``ask``.

        Returns either a list of new samples, or ``None`` to indicate that no
        new samples should be added to the chains at this iteration (this is
        used to implement methods that require multiple evaluations per
        iteration).

        For methods that require sensitivities (see
        :meth:`MCMCSamper.needs_sensitivities`), ``fxs`` should be a tuple
        ``(log_pdfs, sensitivities)``, containing the values returned by
        :meth:`pints.LogPdf.evaluateS1()`.
        """
        raise NotImplementedError


class MCMCController(object):
    """
    Samples from a :class:`pints.LogPDF` using a Markov Chain Monte Carlo
    (MCMC) method.

    The method to use (either a :class:`SingleChainMCMC` class or a
    :class:`MultiChainMCMC` class) is specified at runtime. For example::

        mcmc = pints.MCMCController(
            log_pdf, 3, x0, method=pints.HaarioBardenetACMC)

    Properties related to the number if iterations, parallelisation, and
    logging can be set directly on the ``MCMCController`` object, e.g.::

        mcmc.set_max_iterations(1000)

    Sampler specific properties must be set on the internal samplers
    themselves, e.g.::

        for sampler in mcmc.samplers():
            sampler.set_target_acceptance_rate(0.2)

    Finally, to run an MCMC routine, call::

        chains = mcmc.run()

    By default, an MCMCController run will write regular progress updates to
    screen. This can be disabled using :meth:`set_log_to_screen()`. To write a
    similar progress log to a file, use :meth:`set_log_to_file()`. To store the
    chains and/or evaluations generated by :meth:`run()` to a file, use
    :meth:`set_chain_filename()` and :meth:`set_log_pdf_filename()`.

    Parameters
    ----------
    log_pdf : pints.LogPDF
        A :class:`LogPDF` function that evaluates points in the parameter
        space.
    chains : int
        The number of MCMC chains to generate.
    x0
        A sequence of starting points. Can be a list of lists, a 2-dimensional
        array, or any other structure such that ``x0[i]`` is the starting point
        for chain ``i``.
    sigma0
        An optional initial covariance matrix, i.e., a guess of the covariance
        in ``logpdf`` around the points in ``x0`` (the same ``sigma0`` is used
        for each point in ``x0``).
        Can be specified as a ``(d, d)`` matrix (where ``d`` is the dimension
        of the parameterspace) or as a ``(d, )`` vector, in which case
        ``diag(sigma0)`` will be used.
    method : class
        The class of :class:`MCMCSampler` to use. If no method is specified,
        :class:`HaarioBardenetACMC` is used.
    """

    def __init__(self, log_pdf, chains, x0, sigma0=None, method=None):

        # Store function
        if not isinstance(log_pdf, pints.LogPDF):
            raise ValueError('Given function must extend pints.LogPDF')
        self._log_pdf = log_pdf

        # Get number of parameters
        self._n_parameters = self._log_pdf.n_parameters()

        # Check number of chains
        self._n_chains = int(chains)
        if self._n_chains < 1:
            raise ValueError('Number of chains must be at least 1.')

        # Check initial position(s): Most checking is done by samplers!
        if len(x0) != chains:
            raise ValueError(
                'Number of initial positions must be equal to number of'
                ' chains.')
        if not all([len(x) == self._n_parameters for x in x0]):
            raise ValueError(
                'All initial positions must have the same dimension as the'
                ' given LogPDF.')

        # Don't check initial standard deviation: done by samplers!

        # Set default method
        if method is None:
            method = pints.HaarioBardenetACMC
        else:
            try:
                ok = issubclass(method, pints.MCMCSampler)
            except TypeError:   # Not a class
                ok = False
            if not ok:
                raise ValueError('Given method must extend pints.MCMCSampler.')

        # Using single chain samplers?
        self._single_chain = issubclass(method, pints.SingleChainMCMC)

        # Create sampler(s)
        if self._single_chain:
            # Using n individual samplers (Note that it is possible to have
            # _single_chain=True and _n_samplers=1)
            self._n_samplers = self._n_chains
            self._samplers = [method(x, sigma0) for x in x0]
        else:
            # Using a single sampler that samples multiple chains
            self._n_samplers = 1
            self._samplers = [method(self._n_chains, x0, sigma0)]

        # Check if sensitivities are required
        self._needs_sensitivities = self._samplers[0].needs_sensitivities()

        # Initial phase (needed for e.g. adaptive covariance)
        self._initial_phase_iterations = None
        self._needs_initial_phase = self._samplers[0].needs_initial_phase()
        if self._needs_initial_phase:
            self.set_initial_phase_iterations()

        # Logging
        self._log_to_screen = True
        self._log_filename = None
        self._log_csv = False
        self.set_log_interval()

        # Storing chains and evaluations in memory
        self._chains_in_memory = True
        self._evaluations_in_memory = False
        self._samples = None
        self._evaluations = None
<<<<<<< HEAD
        self._n_evaluations = None
=======
        self._time = None
>>>>>>> f2e28d09

        # Writing chains and evaluations to disk
        self._chain_files = None
        self._evaluation_files = None

        # Parallelisation
        self._parallel = False
        self._n_workers = 1
        self.set_parallel()

        #
        # Stopping criteria
        #

        # Maximum iterations
        self._max_iterations = None
        self.set_max_iterations()

        # TODO: Add more stopping criteria

    def chains(self):
        """
        Returns the chains generated by :meth:`run()`.

        The returned array has shape ``(n_chains, n_iterations,
        n_parameters)``.

        If the controller has not run yet, or if chain storage to memory is
        disabled, this method will return ``None``.
        """
        # Note: Not copying this, for efficiency. At this point we're done with
        # the chains, so nothing will go wrong if the user messes the array up.
        return self._samples

    def initial_phase_iterations(self):
        """
        For methods that require an initial phase (e.g. an adaptation-free
        phase for the adaptive covariance MCMC method), this returns the number
        of iterations that the initial phase will take.

        For methods that do not require an initial phase, a
        ``NotImplementedError`` is raised.
        """
        return self._initial_phase_iterations

    def log_pdfs(self):
        """
        Returns the :class:`LogPDF` evaluations generated by :meth:`run()`.

        If a :class:`LogPosterior` was used, the returned array will have shape
        ``(n_chains, n_iterations, 3)``, and for each sample the LogPDF,
        LogLikelihood, and LogPrior will be stored.
        For all other cases, only the full LogPDF evaluations are returned, in
        an array of shape ``(n_chains, n_iterations)``.

        If the controller has not run yet, or if storage of evaluations to
        memory is disabled (default), this method will return ``None``.
        """
        # Note: Not copying this, for efficiency. At this point we're done with
        # the chains, so nothing will go wrong if the user messes the array up.
        return self._evaluations

    def max_iterations(self):
        """
        Returns the maximum iterations if this stopping criterion is set, or
        ``None`` if it is not. See :meth:`set_max_iterations()`.
        """
        return self._max_iterations

    def method_needs_initial_phase(self):
        """
        Returns true if this sampler has been created with a method that has
        an initial phase (see :meth:`MCMCSampler.needs_initial_phase()`.)
        """
        return self._samplers[0].needs_initial_phase()

    def parallel(self):
        """
        Returns the number of parallel worker processes this routine will be
        run on, or ``False`` if parallelisation is disabled.
        """
        return self._n_workers if self._parallel else False

    def run(self):
        """
        Runs the MCMC sampler(s) and returns the result.

        By default, this method returns an array of shape ``(n_chains,
        n_iterations, n_parameters)``.
        If storing chains to memory has been disabled with
        :meth:`set_chain_storage`, then ``None`` is returned instead.
        """
        # Check stopping criteria
        has_stopping_criterion = False
        has_stopping_criterion |= (self._max_iterations is not None)
        if not has_stopping_criterion:
            raise ValueError('At least one stopping criterion must be set.')

        # Iteration and evaluation counting
        iteration = 0
        self._n_evaluations = 0

        # Choose method to evaluate
        f = self._log_pdf
        if self._needs_sensitivities:
            f = f.evaluateS1

        # Create evaluator object
        if self._parallel:
            # Use at most n_workers workers
            n_workers = min(self._n_workers, self._n_chains)
            evaluator = pints.ParallelEvaluator(f, n_workers=n_workers)
        else:
            evaluator = pints.SequentialEvaluator(f)

        # Initial phase
        if self._needs_initial_phase:
            for sampler in self._samplers:
                sampler.set_initial_phase(True)

        # Storing evaluations to memory or disk
        prior = None
        store_evaluations = \
            self._evaluations_in_memory or self._evaluation_files
        if store_evaluations:
            # Bayesian inference on a log-posterior? Then separate out the
            # prior so we can calculate the loglikelihood
            if isinstance(self._log_pdf, pints.LogPosterior):
                prior = self._log_pdf.log_prior()

            # Store last accepted logpdf, per chain
            current_logpdf = np.zeros(self._n_chains)
            current_prior = np.zeros(self._n_chains)

        # Write chains to disk
        chain_loggers = []
        if self._chain_files:
            for filename in self._chain_files:
                cl = pints.Logger()
                cl.set_stream(None)
                cl.set_filename(filename, True)
                for k in range(self._n_parameters):
                    cl.add_float('p' + str(k))
                chain_loggers.append(cl)

        # Write evaluations to disk
        eval_loggers = []
        if self._evaluation_files:
            for filename in self._evaluation_files:
                cl = pints.Logger()
                cl.set_stream(None)
                cl.set_filename(filename, True)
                if prior:
                    # Logposterior in first column, to be consistent with the
                    # non-bayesian case
                    cl.add_float('logposterior')
                    cl.add_float('loglikelihood')
                    cl.add_float('logprior')
                else:
                    cl.add_float('logpdf')
                eval_loggers.append(cl)

        # Set up progress reporting
        next_message = 0

        # Start logging
        logging = self._log_to_screen or self._log_filename
        if logging:
            if self._log_to_screen:
                print('Using ' + str(self._samplers[0].name()))
                print('Generating ' + str(self._n_chains) + ' chains.')
                if self._parallel:
                    print('Running in parallel with ' + str(n_workers) +
                          ' worker processess.')
                else:
                    print('Running in sequential mode.')
                if self._chain_files:
                    print(
                        'Writing chains to ' + self._chain_files[0] + ' etc.')
                if self._evaluation_files:
                    print(
                        'Writing evaluations to ' + self._evaluation_files[0]
                        + ' etc.')

            # Set up logger
            logger = pints.Logger()
            if not self._log_to_screen:
                logger.set_stream(None)
            if self._log_filename:
                logger.set_filename(self._log_filename, csv=self._log_csv)

            # Add fields to log
            max_iter_guess = max(self._max_iterations or 0, 10000)
            max_eval_guess = max_iter_guess * self._n_chains
            logger.add_counter('Iter.', max_value=max_iter_guess)
            logger.add_counter('Eval.', max_value=max_eval_guess)
            for sampler in self._samplers:
                sampler._log_init(logger)
            logger.add_time('Time m:s')

        # Pre-allocate arrays for chain storage
        if self._chains_in_memory:
            # Store full chains
            samples = np.zeros(
                (self._n_chains, self._max_iterations, self._n_parameters))
        else:
            # Store only the current iteration
            samples = np.zeros((self._n_chains, self._n_parameters))

        # Pre-allocate arrays for evaluation storage
        if self._evaluations_in_memory:
            if prior:
                # Store posterior, likelihood, prior
                evaluations = np.zeros(
                    (self._n_chains, self._max_iterations, 3))
            else:
                # Store pdf
                evaluations = np.zeros((self._n_chains, self._max_iterations))

        # Some samplers need intermediate steps, where None is returned instead
        # of a sample. Samplers can run asynchronously, so that one returns
        # None while another returns a sample.
        # To deal with this, we maintain a list of 'active' samplers that have
        # not reach `max_iterations` yet, and store the number of samples we
        # have in each chain.
        if self._single_chain:
            active = list(range(self._n_chains))
            n_samples = [0] * self._n_chains

        # Start sampling
        timer = pints.Timer()
        running = True
        while running:
            # Initial phase
            # Note: self._initial_phase_iterations is None when no initial
            # phase is needed
            if iteration == self._initial_phase_iterations:
                for sampler in self._samplers:
                    sampler.set_initial_phase(False)
                if self._log_to_screen:
                    print('Initial phase completed.')

            # Get points
            if self._single_chain:
                xs = [self._samplers[i].ask() for i in active]
            else:
                xs = self._samplers[0].ask()

            # Calculate logpdfs
            fxs = evaluator.evaluate(xs)

            # Update evaluation count
            self._n_evaluations += len(fxs)

            # Update chains
            if self._single_chain:
                # Single chain

                # Check and update the individual chains
                xs_iterator = iter(xs)
                fxs_iterator = iter(fxs)
                for i in list(active):  # new list: active may be modified
                    x = next(xs_iterator)
                    fx = next(fxs_iterator)
                    y = self._samplers[i].tell(fx)

                    if y is not None:
                        # Store sample in memory
                        if self._chains_in_memory:
                            samples[i][n_samples[i]] = y
                        else:
                            samples[i] = y

                        # Update current evaluations
                        if store_evaluations:
                            # Check if accepted, if so, update log_pdf and
                            # prior to be logged
                            accepted = np.all(y == x)
                            if accepted:
                                current_logpdf[i] = fx
                                if prior is not None:
                                    current_prior[i] = prior(y)

                            # Calculate evaluations to log
                            e = current_logpdf[i]
                            if prior is not None:
                                e = [e,
                                     current_logpdf[i] - current_prior[i],
                                     current_prior[i]]

                        # Store evaluations in memory
                        if self._evaluations_in_memory:
                            evaluations[i][n_samples[i]] = e

                        # Write evaluations to disk
                        if self._evaluation_files:
                            if prior is None:
                                eval_loggers[i].log(e)
                            else:
                                eval_loggers[i].log(*e)

                        # Stop adding samples if maximum number reached
                        n_samples[i] += 1
                        if n_samples[i] == self._max_iterations:
                            active.remove(i)

                # This is an intermediate step until the slowest sampler has
                # produced a new sample since the last `iteration`.
                intermediate_step = min(n_samples) <= iteration

            else:
                # Multi-chain methods

                # Get all chains samples at once
                ys = self._samplers[0].tell(fxs)
                intermediate_step = ys is None

                if not intermediate_step:
                    # Store samples in memory
                    if self._chains_in_memory:
                        samples[:, iteration] = ys
                    else:
                        samples = ys

                    # Update current evaluations
                    if store_evaluations:
                        es = []
                        for i, y in enumerate(ys):
                            # Check if accepted, if so, update log_pdf and
                            # prior to be logged
                            accepted = np.all(xs[i] == y)
                            if accepted:
                                current_logpdf[i] = fxs[i]
                                if prior is not None:
                                    current_prior[i] = prior(ys[i])

                            # Calculate evaluations to log
                            e = current_logpdf[i]
                            if prior is not None:
                                e = [e,
                                     current_logpdf[i] - current_prior[i],
                                     current_prior[i]]
                            es.append(e)

                    # Write evaluations to memory
                    if self._evaluations_in_memory:
                        for i, e in enumerate(es):
                            evaluations[i, iteration] = e

                    # Write evaluations to disk
                    if self._evaluation_files:
                        if prior is None:
                            for i, eval_logger in enumerate(eval_loggers):
                                eval_logger.log(es[i])
                        else:
                            for i, eval_logger in enumerate(eval_loggers):
                                eval_logger.log(*es[i])

            # If no new samples were added, then no MCMC iteration was
            # performed, and so the iteration count shouldn't be updated,
            # logging shouldn't be triggered, and stopping criteria shouldn't
            # be checked
            if intermediate_step:
                continue

            # Write samples to disk
            if self._chains_in_memory:
                for i, chain_logger in enumerate(chain_loggers):
                    chain_logger.log(*samples[i][iteration])
            else:
                for i, chain_logger in enumerate(chain_loggers):
                    chain_logger.log(*samples[i])

            # Show progress
            if logging and iteration >= next_message:
                # Log state
                logger.log(iteration, self._n_evaluations)
                for sampler in self._samplers:
                    sampler._log_write(logger)
                logger.log(timer.time())

                # Choose next logging point
                if iteration < self._message_warm_up:
                    next_message = iteration + 1
                else:
                    next_message = self._message_interval * (
                        1 + iteration // self._message_interval)

            # Update iteration count
            iteration += 1

            # Check requested number of samples
            if (self._max_iterations is not None and
                    iteration >= self._max_iterations):
                running = False
                halt_message = ('Halting: Maximum number of iterations ('
                                + str(iteration) + ') reached.')

        # Finished running
        self._time = timer.time()

        # Log final state and show halt message
        if logging:
            logger.log(iteration, self._n_evaluations)
            for sampler in self._samplers:
                sampler._log_write(logger)
            logger.log(self._time)
            if self._log_to_screen:
                print(halt_message)

        # Store generated chains in memory
        if self._chains_in_memory:
            self._samples = samples

        # Store evaluations in memory
        if self._evaluations_in_memory:
            self._evaluations = evaluations

        # Return generated chains
        return samples if self._chains_in_memory else None

    def sampler(self):
        """
        Returns the underlying :class:`MultiChainMCMC` object, or raises an
        error if :class:`SingleChainMCMC` objects are being used.

        See also: :meth:`samplers()`.
        """
        if self._single_chain:
            raise RuntimeError(
                'The method MCMCController.sampler() is only supported when a'
                ' MultiChainMCMC is selected. Please use'
                ' MCMCController.samplers() instead, to obtain a list of all'
                ' internal SingleChainMCMC instances.')
        return self._samplers[0]

    def samplers(self):
        """
        Returns a list containing the underlying sampler objects.

        If a :class:`SingleChainMCMC` method was selected, this will be a list
        containing as many :class:`SingleChainMCMC` objects as the number of
        chains. If a :class:`MultiChainMCMC` method was selected, this will be
        a list containing a single :class:`MultiChainMCMC` instance.
        """
        return self._samplers

    def set_chain_filename(self, chain_file):
        """
        Write chains to disk as they are generated.

        If a ``chain_file`` is specified, a CSV file will be created for each
        chain, to which samples will be written as they are accepted. To
        disable logging of chains, set ``chain_file=None``.

        Filenames for each chain file will be derived from ``chain_file``, e.g.
        if ``chain_file='chain.csv'`` and there are 2 chains, then the files
        ``chain_0.csv`` and ``chain_1.csv`` will be created. Each CSV file will
        start with a header (e.g. ``"p0","p1","p2",...``) and contain a sample
        on each subsequent line.
        """

        d = self._n_chains
        self._chain_files = None
        if chain_file:
            b, e = os.path.splitext(str(chain_file))
            self._chain_files = [b + '_' + str(i) + e for i in range(d)]

    def set_chain_storage(self, store_in_memory=True):
        """
        Store chains in memory as they are generated.

        By default, all generated chains are stored in memory as they are
        generated, and returned by :meth:`run()`. This method allows this
        behaviour to be disabled, which can be useful for very large chains
        which are already stored to disk (see :meth:`set_chain_filename()`).
        """
        self._chains_in_memory = bool(store_in_memory)

    def set_initial_phase_iterations(self, iterations=200):
        """
        For methods that require an initial phase (e.g. an adaptation-free
        phase for the adaptive covariance MCMC method), this sets the number of
        iterations that the initial phase will take.

        For methods that do not require an initial phase, a
        ``NotImplementedError`` is raised.
        """
        if not self._needs_initial_phase:
            raise NotImplementedError

        # Check input
        iterations = int(iterations)
        if iterations < 0:
            raise ValueError(
                'Number of initial-phase iterations cannot be negative.')
        self._initial_phase_iterations = iterations

    def set_log_interval(self, iters=20, warm_up=3):
        """
        Changes the frequency with which messages are logged.

        Parameters
        ----------
        iters : int
            A log message will be shown every ``iters`` iterations.
        warm_up : int
            A log message will be shown every iteration, for the first
            ``warm_up`` iterations.
        """
        iters = int(iters)
        if iters < 1:
            raise ValueError('Interval must be greater than zero.')
        warm_up = max(0, int(warm_up))

        self._message_interval = iters
        self._message_warm_up = warm_up

    def set_log_pdf_filename(self, log_pdf_file):
        """
        Write :class:`LogPDF` evaluations to disk as they are generated.

        If an ``evaluation_file`` is specified, a CSV file will be created for
        each chain, to which :class:`LogPDF` evaluations will be written for
        every accepted sample. To disable this feature, set
        ``evaluation_file=None``. If the ``LogPDF`` being evaluated is a
        :class:`LogPosterior`, the individual likelihood and prior will also
        be stored.

        Filenames for each evaluation file will be derived from
        ``evaluation_file``, e.g. if ``evaluation_file='evals.csv'`` and there
        are 2 chains, then the files ``evals_0.csv`` and ``evals_1.csv`` will
        be created. Each CSV file will start with a header (e.g.
        ``"logposterior","loglikelihood","logprior"``) and contain the
        evaluations for i-th accepted sample on the i-th subsequent line.
        """

        d = self._n_chains
        self._evaluation_files = None
        if log_pdf_file:
            b, e = os.path.splitext(str(log_pdf_file))
            self._evaluation_files = [b + '_' + str(i) + e for i in range(d)]

    def set_log_pdf_storage(self, store_in_memory=False):
        """
        Store :class:`LogPDF` evaluations in memory as they are generated.

        By default, evaluations of the :class:`LogPDF` are not stored. This
        method can be used to enable storage of the evaluations for the
        accepted samples.
        After running, evaluations can be obtained using :meth:`evaluations()`.
        """
        self._evaluations_in_memory = bool(store_in_memory)

    def set_log_to_file(self, filename=None, csv=False):
        """
        Enables progress logging to file when a filename is passed in, disables
        it if ``filename`` is ``False`` or ``None``.

        The argument ``csv`` can be set to ``True`` to write the file in comma
        separated value (CSV) format. By default, the file contents will be
        similar to the output on screen.
        """
        if filename:
            self._log_filename = str(filename)
            self._log_csv = True if csv else False
        else:
            self._log_filename = None
            self._log_csv = False

    def set_log_to_screen(self, enabled):
        """
        Enables or disables progress logging to screen.
        """
        self._log_to_screen = True if enabled else False

    def set_max_iterations(self, iterations=10000):
        """
        Adds a stopping criterion, allowing the routine to halt after the
        given number of `iterations`.

        This criterion is enabled by default. To disable it, use
        `set_max_iterations(None)`.
        """
        if iterations is not None:
            iterations = int(iterations)
            if iterations < 0:
                raise ValueError(
                    'Maximum number of iterations cannot be negative.')
        self._max_iterations = iterations

    def set_parallel(self, parallel=False):
        """
        Enables/disables parallel evaluation.

        If ``parallel=True``, the method will run using a number of worker
        processes equal to the detected cpu core count. The number of workers
        can be set explicitly by setting ``parallel`` to an integer greater
        than 0.
        Parallelisation can be disabled by setting ``parallel`` to ``0`` or
        ``False``.
        """
        if parallel is True:
            self._parallel = True
            self._n_workers = pints.ParallelEvaluator.cpu_count()
        elif parallel >= 1:
            self._parallel = True
            self._n_workers = int(parallel)
        else:
            self._parallel = False
            self._n_workers = 1

<<<<<<< HEAD
    def n_evaluations(self):
        """
        Returns the number of evaluations performed during the last run, or
        ``None`` if the controller hasn't ran yet.
        """
        return self._n_evaluations
=======
    def time(self):
        """
        Returns the time needed for the last run, in seconds, or ``None`` if
        the controller hasn't run yet.
        """
        return self._time
>>>>>>> f2e28d09


class MCMCSampling(MCMCController):
    """ Deprecated alias for :class:`MCMCController`. """

    def __init__(self, log_pdf, chains, x0, sigma0=None, method=None):
        # Deprecated on 2019-02-06
        import logging
        logging.basicConfig()
        log = logging.getLogger(__name__)
        log.warning(
            'The class `pints.MCMCSampling` is deprecated.'
            ' Please use `pints.MCMCController` instead.')
        super(MCMCSampling, self).__init__(log_pdf, chains, x0, sigma0, method)


def mcmc_sample(log_pdf, chains, x0, sigma0=None, method=None):
    """
    Sample from a :class:`pints.LogPDF` using a Markov Chain Monte Carlo
    (MCMC) method.

    Parameters
    ----------
    log_pdf : pints.LogPDF
        A :class:`LogPDF` function that evaluates points in the parameter
        space.
    chains : int
        The number of MCMC chains to generate.
    x0
        A sequence of starting points. Can be a list of lists, a 2-dimensional
        array, or any other structure such that ``x0[i]`` is the starting point
        for chain ``i``.
    sigma0
        An optional initial covariance matrix, i.e., a guess of the covariance
        in ``logpdf`` around the points in ``x0`` (the same ``sigma0`` is used
        for each point in ``x0``).
        Can be specified as a ``(d, d)`` matrix (where ``d`` is the dimension
        of the parameterspace) or as a ``(d, )`` vector, in which case
        ``diag(sigma0)`` will be used.
    method : class
        The class of :class:`MCMCSampler` to use. If no method is specified,
        :class:`HaarioBardenetACMC` is used.
    """
    return MCMCController(    # pragma: no cover
        log_pdf, chains, x0, sigma0, method).run()<|MERGE_RESOLUTION|>--- conflicted
+++ resolved
@@ -367,11 +367,8 @@
         self._evaluations_in_memory = False
         self._samples = None
         self._evaluations = None
-<<<<<<< HEAD
         self._n_evaluations = None
-=======
         self._time = None
->>>>>>> f2e28d09
 
         # Writing chains and evaluations to disk
         self._chain_files = None
@@ -447,6 +444,13 @@
         an initial phase (see :meth:`MCMCSampler.needs_initial_phase()`.)
         """
         return self._samplers[0].needs_initial_phase()
+
+    def n_evaluations(self):
+        """
+        Returns the number of evaluations performed during the last run, or
+        ``None`` if the controller hasn't run yet.
+        """
+        return self._n_evaluations
 
     def parallel(self):
         """
@@ -984,21 +988,13 @@
             self._parallel = False
             self._n_workers = 1
 
-<<<<<<< HEAD
-    def n_evaluations(self):
-        """
-        Returns the number of evaluations performed during the last run, or
-        ``None`` if the controller hasn't ran yet.
-        """
-        return self._n_evaluations
-=======
     def time(self):
         """
         Returns the time needed for the last run, in seconds, or ``None`` if
         the controller hasn't run yet.
         """
         return self._time
->>>>>>> f2e28d09
+
 
 
 class MCMCSampling(MCMCController):
