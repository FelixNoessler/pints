--- conflicted
+++ resolved
@@ -14,31 +14,10 @@
 
 class AdaptiveCovarianceMCMC(pints.SingleChainMCMC):
     """
-<<<<<<< HEAD
     Base class for single chain MCMC methods that adapt a covariance matrix
     when running, in order to control the acceptance rate.
 
     In all cases ``eta`` is used to control decay of adaptation.
-=======
-    Adaptive covariance MCMC [1]_, [2]_.
-
-    Using a covariance matrix, that is tuned so that the acceptance rate of the
-    MCMC steps converges to a user specified value.
-
-    Extends :class:`SingleChainMCMC`.
-
-    References
-    ----------
-    .. [1] Johnstone, Chang, Bardenet, de Boer, Gavaghan, Pathmanathan,
-           Clayton, Mirams (2015) "Uncertainty and variability in models of the
-           cardiac action potential: Can we build trustworthy models?"
-           Journal of Molecular and Cellular Cardiology.
-           https://10.1016/j.yjmcc.2015.11.018
->>>>>>> bec1e5b1
-
-    .. [2] Haario, Saksman, Tamminen (2001) "An adaptive Metropolis algorithm"
-           Bernoulli.
-           https://doi.org/10.2307/3318737
     """
     def __init__(self, x0, sigma0=None):
         super(AdaptiveCovarianceMCMC, self).__init__(x0, sigma0)
